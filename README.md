# NinWavelets
This is a python package for analystic wavelet transform.  
Generalized Morse(GMW), Morlet and so on.  
It can also perform CWT based on GMW.  

This project is just my hobby, and I am not an engineer or scholar.  
There may be lots of bugs. Ofcource it is free to use.  
**BUT you should not use this package for work! m9(^q^) PooGyaaaaa!**

![My EEG Power!](img/alpha.png)  
This is my alpha band of EEG which was processed by this package.

# Why NinWavelets?
There may be some advantages.

- Use wavelets which is originally Frourier transformed
    + Generalized Morse
    + Morlet/Gabor(Frourier transformed version)
    + Shannon(It looks like Haar, when fourier transformed)
    + May be more(It is scalable)
- Skipping one FFT when performing CWT.
    + May be better and faster if you use FFT method.
- Cuda
    + If you want to process long wave, it may be faster.
- Compatibility
    + You can use it with mne-python.(Now, sensor based only...)

There are some critical limitations, too.  
See Advantages and Limitations.  

# Install

<<<<<<< HEAD
```bash
pip install git+https://github.com/uesseu/nin_wavelets
=======
```
pip install git+https://github.com/uesseu/ninwavelets
>>>>>>> 72b9123b
```

# Dependency
- python 3.6.5 or newer(It involves type hint and annotation)

These are automatically installed.  
- Scipy
- numpy
- cupy

If you want to use cuda, please setup cuda.  
[https://developer.nvidia.com/cuda-zone](https://developer.nvidia.com/cuda-zone)  
[https://www.geforce.com/drivers](https://www.geforce.com/drivers)  
It is faster if you process long wave, like my EEG power example.

Optionally, if you want to process EEG/MEG, you can use this.  

- mne

```bash
pip install mne
```

At first, it was written for mne python.  
but I found that, using mne function with this package is ugly way.  
(Because it needs inverse Fourier transform to no purpose.)  
Now it has own CWT method.  

It is brand new project, and under heavily development.  
Destructive changes may be made m9(^q^) PooGyaaaaa!.  


# Exsamples
GMW is similar to morlet wavelet, if you use default param.

You can calculate power.

```python
morse = Morse(1000, gamma=3, beta=17.5)
freq = 60
time = np.arange(0, 0.3, 0.001)

# Now lets analyze sin wave!
sin = np.array([np.sin(time * freq * 2 * np.pi)])

result = morse.power(sin, range(1, 100))
plt.imshow(result, cmap='RdBu_r')
plt.gca().invert_yaxis()
plt.title('CWT of 60Hz sin wave')
plt.show()
```

You can also calculate power.

```python
result = morse.power(sin, range(1, 100))
```

You can also use plot_tf().
It can plot result with colorbar.

```python
from ninwavelets import plot_tf
plot_tf(result)
```

If you just want to perform cwt only, write like this.

```python
result = morse.cwt(sin, range(1, 100))
```

If you are mne user, epochs can be processed.
See 'NinWavelets for MNE'.

These are results from my test code.  

![various](img/various.png)

![cwt](img/cwt.png)

# Reference
## WaveletClasses

They are classes for wavelet.  
They are sub class of WaveletBase.  
You can inherit 'WaveletBase' class and make your own wavelet.  
I wrote some wavelets.  

For example, lets see Morse class!  


```python
from ninwavelets import Morse
```

```python
Morse(self, sfreq: float = 1000,
      b: float = 17.5, r: float = 3,
      length: float = 10,
      interpolate=False, cuda: bool = False) -> None:
```

Parameters

| Param       | Type  | Default |                                                              |
| --          | --    | --      | --                                                           |
| sfreq       | float | 1000Hz  | Sampling frequency.                                          |
| b           | float | 17.5    | beta value                                                   |
| r           | float | 3       | gamma value. 3 may be good value.                            |
| length      | float | 10      | Length paramater. It affects only when you plot wavelets.    |
| interpolate | bool  | False   | Interpolate frequencies which is higher than nyquist freq.   |
| cuda        | bool  | False   | Use cuda or not. See 'Performance of wavelet transform'.     |

```python
morse = Morse()
```

interpolate=True makes your code faster.  
(Up to half time)  
But, I dont know whether it is good or bad...  

This is an example.  
List of wavelet classes is this.

| Name              | Name in this package             |
|-------------------|----------------------------------|
| Generalized Morse | Morse                            |
| Complex Morlet    | Morlet                           |
| Complex Shannon   | Shannon                          |
| Gausian(Gabor)    | Morlet(gabor option is available |

### make_wavelets

Exsample.

```python
wavelet = Morse(1000, 17.5, 3).make_wavelets([10])[0]
```

Make list of wavelets.  

| Param | Type  |                      |
|-------|-------|----------------------|
| freq  | float | List of frequencies. |

Because it returnes bad wave easily,  
you should use it when you plot it only.  
For example, GMW with sfreq=1000, freq=3 returnes bad wave.  
If you want good wave, you must set  

Returns  
MorseWavelet: list of np.ndarray  

### make_fft_waves

```python
make_fft_waves(self, total: float, one: float,
               freqs: Iterable) -> Iterator:
```
Make Fourier transformed Wavelet.
If the wavelet is originally Frourier transformed wavelet,
it just calculate original formula.
If wavelet is originally not Fourier transformed wavelet,
it run FFT to make them.

### cwt
CWT method.

| Param    | Type  |                                                                      |
|----------|-------|----------------------------------------------------------------------|
| wave     | float | Wave drawed by numpy.                                                |
| freqs    | float | List of frequencies.                                                 |
| max_freq | float | Max freq.                                                            |
| reuse    | bool  | Reuse wavelets you made before. If true, calculation becomes faster. |

```python
def cwt(self, wave: np.ndarray,
        freqs: Union[List[float], range, np.ndarray],
        max_freq: int = 0, reuse=True) -> np.ndarray:
```

example

```python
import numpy as np
freq: float = 60
length: float = 5

time: np.ndarray = np.arange(0, length, 0.001)
sin = np.array(np.sin(time * freq * 2 * np.pi))
morse = Morse()
result = morse.cwt(sin, np.arange(1, 1000, 1))
plt.imshow(np.abs(result), cmap='RdBu_r')
plt.show()
```

max_freq is a param to cut result.

## power
```
power(self, wave: np.ndarray,
      freqs: Union[List[float], range, np.ndarray],
      reuse=True) -> np.ndarray:
```

Run cwt of mne-python, and compute power.

| Param    | Type  |                                                                      |
|----------|-------|----------------------------------------------------------------------|
| wave     | float | Wave drawed by numpy.                                                |
| freqs    | float | List of frequencies.                                                 |
| max_freq | float | Max freq.                                                            |
| reuse    | bool  | Reuse wavelets you made before. If true, calculation becomes faster. |

Returns  
Result of cwt. np.ndarray.  


## MorseMNE Class(Bad way)

MorseMNE class to use function of MNE-python,  
which is Great package to analyze EEG/MEG.  
It is same as Morse class except cwt but  
if you run cwt, it uses mne.time_frequency.tfr.cwt to run cwt.  

But it is not recommended, because mne.time_frequency.tfr.cwt needs  
wavelet which is 'not Fourier transformed'.  
Basically, GMW is a wavelet which is originally  
'Fourier transformed wavelet' and so, you need to run  
InverseFourier transform before you perform CWT.  
I think, this ugly class is disgusting.  

By the way, there is a formula of Morlet wavelet which is Fourier transformed.  
And so, I think, it may be better to use the formula  
even if you use Morlet Wavelet.  

## NinWavelets for MNE

ninwavelets.EpochsWavelet is a class for Epochs class of mne.

'''python
from ninwavelets import EpochsWavelet, Morse, plot_tf
from mne import read_epochs

fname = 'hoge_epo.fif'
epochs = read_epochs(fname)
morse = Morse()
result = EpochsWavelet(epochs, morse).power(range(1, 100))
plot_tf(result)
'''

At first, make instance of wavelets(Morse, Morlet and so on).
Then, make EpochsWavelet class.
This has methods named cwt, power and itc.
plot_tf is a function to plot numpy array.

## WaveletBase Class
Super class of wavelets.
You can inherit this class and make new wavelets.

After inherit this, you can edit these methods.  

- BaseWavelet.formula
- BaseWavelet.trans_formula
- BaseWavelet.peak_freq

At first, you need to overwrite them.  
They needs to written by numpy.  
These methods are used in the class,  
and bothering procedures are done.

## Way to inherit

This is an example.
This code is sub class of BaseWavelet, and is
ninwavelets.MorletWavelet.

```python
class Morlet(WaveletBase):
    '''
    Morlet Wavelets.
    Example.
    >>> morse = Morse(1000, sigma=7.)
    >>> freq = 60
    >>> time = np.arange(0, 0.3, 0.001)
    >>> sin = np.array([np.sin(time * freq * 2 * np.pi)])
    >>> result = morse.power(sin, range(1, 100))
    >>> plt.imshow(result, cmap='RdBu_r')
    >>> plt.gca().invert_yaxis()
    >>> plt.title('CWT of 60Hz sin wave')
    >>> plt.show()

    Parameters
    ----------
    sfreq: float | Sampling frequency.
        This behaves like sfreq of mne-python.
    sigma: float | sigma value
    length: float | Length of wavelet.
        It does not make sence when you use fft only.
        Too long wavelet causes slow calculation.
        This param is cutting threshould of wavelets.
        Peak wave * length is the length of wavelet.

    Returns
    -------
    As constructor, Morse instance its self.
    '''

    def __init__(self, sfreq: float = 1000, sigma: float = 7.,
                 real_wave_length: float = 1.,
                 gabor: bool = False, interpolate: bool = False,
                 cuda: bool = False) -> None:
        super(Morlet, self).__init__(sfreq, real_wave_length,
                                     interpolate, cuda)
        self.mode = WaveletMode.Both
        self.sigma = sigma
        self.c = np.float_power(1 +
                                np.exp(-np.float_power(self.sigma, 2) / 2)
                                - 2 * np.exp(-3 / 4
                                             * np.float_power(self.sigma, 2)),
                                -1/2)
        self.k = 0 if gabor else np.exp(-np.float_power(self.sigma, 2) / 2)

    def cp_trans_formula(self, freqs: cp.ndarray,
                                 freq: float = 1.) -> cp.ndarray:
        freqs = freqs / freq * self.peak_freq(freq)
        result = (self.c * cp.pi ** (-1/4) *
                  (cp.exp(-cp.square(self.sigma-freqs) / 2) -
                   self.k * cp.exp(-cp.square(freqs) / 2)))
        return result

    def trans_formula(self, freqs: np.ndarray,
                              freq: float = 1) -> np.ndarray:
        freqs = freqs / freq * self.peak_freq(freq)
        return (self.c * np.float_power(np.pi, (-1/4)) *
                (np.exp(-np.square(self.sigma-freqs) / 2) -
                 self.k * np.exp(-np.square(freqs) / 2)))

    def formula(self, timeline: np.ndarray,
                        freq: float = 1) -> np.ndarray:
        return (self.c * np.float_power(np.pi, (-1 / 4))
                * np.exp(-np.square(timeline) / 2)
                * (np.exp(self.sigma * 1j * timeline) - self.k))

    def peak_freq(self, freq: float) -> float:
        return self.sigma / (1. - np.exp(-self.sigma * freq))
```

All you should do is write formula.  
The formulas may be written in mathmatical papers! ;)  

## Perfomance of wavelet formulas
These formulas are usually complicated like this code.  
And so, making wavelets takes much time.  
  
Operator
```
**
```
is slower than 'np.float_power'.  
And 'np.float_power' is slower than 'np.exp'.  
These are critical for speed.  

Optionally, you can write code for cupy.  
cupy is faster only when data is big.  
There is no method named 'cp.float_power' in cupy.  
And so, I divided method for cupy.  
Name is 'cp_trans_formula'.   
Please write code for cupy in the method.  
  

I performed benchmark test by my NotePC  
'Dell G3 15-3579r' with Intel corei7(4.1Ghz 6core) and Geforce 1050.  

| Length | back ground | CWT time |
|--------|-------------|----------|
| 1sec   | cupy        | 1.28sec  |
| 1sec   | numpy       | 0.872sec |
| 50sec  | cupy        | 7.25sec  |
| 50sec  | numpy       | 15.9sec  |




# Advantages and Limitations

## Method

Mathmatically, DFT is not good way.  
We have no good method to perform Fourier transform by digital computer.  
Method of convolve is good way for Wavelet transform.  
But GMW needs Frourier transform.  
Further more, convolving needs long long loooong time.  
It is not good for Morlet wavelet too.  
There may be some methods.  

**1**

```
Convolve(wave, wavelet)  # Very good, but slow!
```

**2**

```
iFFT(FFT(wave) * FFT(wavelet))  # Fast, and widely used. But not good. 
```

**3**

```
iFFT(FFT(wave) * FFTed_wavelet)  # Better and faster than 2.
```

I adopted method 3. Not only GMW, but also Morlet wavelet will be performed by 3.

## It is just my hobby
It is just my hobby. I am not professional person.  
Further more, I am not an engineer or PhD or Master.  
Just a man.  

# Licence
'This software is released under the MIT License, see LICENSE.txt.'  
I wanted to write so. But, tellilng you my name thought SNS is said 'Not good!' in my country.  
Mit licence requires my name... I am confused.

# TODO

- Other wavelets
    + [x] Morse
    + [x] Morlet
    + [x] Gabor
    + [ ] Mexican hat
    + [x] Haar
    + [ ] Scalability for unknown wavelets
- More methods
    + [ ] Decimation
    + [ ] DWT
    + [ ] 2D wavelet
- [x] Use cuda or cython and speedup!
    + [ ] It was cythonized before. But it is not good for scalability.
    + [x] It may be faster with cupy if you process long wave.
- [ ] Kill typos(I am a Nip and not good at English) ;(
- [ ] Licence
    + [ ] Whether write my name or not.
    + [ ] Which licence to use.<|MERGE_RESOLUTION|>--- conflicted
+++ resolved
@@ -30,13 +30,8 @@
 
 # Install
 
-<<<<<<< HEAD
 ```bash
-pip install git+https://github.com/uesseu/nin_wavelets
-=======
-```
 pip install git+https://github.com/uesseu/ninwavelets
->>>>>>> 72b9123b
 ```
 
 # Dependency
